# Copyright (c) Regents of the University of Minnesota
# Distributed under the terms of the Modified BSD License.

"""WrapSpawner classes

WrapSpawner provides a mechanism to wrap the interface of a Spawner such that
the Spawner class to use for single-user servers can be chosen dynamically.
The child Spawner is created and started using the same logic as in User.spawn(),
but not until start() or load_state() is called. Thus, subclasses may modify the
class or properties of the child Spawner at any earlier point (e.g. from
Authenticator pre_spawn hooks or options form processing).

Note that there is no straightforward way to simply save the child_class Type
value in the ORM, so a subclass that provides a way to change the child_class
must also arrange to reproduce that change when state is reloaded.

Provided as an initial application is ProfilesSpawner, which accepts a list
of provided Spawner configurations, and generates an options form from that list.
Using this mechanism, the administrator can provide users with a pre-approved
selection of Spawner configurations.
"""

import os
import json
import re
import urllib.request

from tornado import gen, concurrent

from jupyterhub.spawner import LocalProcessSpawner, Spawner
from traitlets import (
    Instance, Type, Tuple, List, Dict, Integer, Unicode, Float, Any
)
from traitlets import directional_link

# Only needed for DockerProfilesSpawner
try:
    import docker
except ImportError:
    pass


# Utility to create dummy Futures to return values through yields
def _yield_val(x=None):
    f = concurrent.Future()
    f.set_result(x)
    return f


class WrapSpawner(Spawner):
    # Grab this from constructor args in case some Spawner ever wants it
    config = Any()

    child_class = Type(LocalProcessSpawner, Spawner,
                       config=True,
                       help="""The class to wrap for spawning single-user servers.
                Should be a subclass of Spawner.
                """
                       )

    child_config = Dict(default_value={},
                        config=True,
                        help="Dictionary of config values to apply to wrapped spawner class."
                        )

    child_state = Dict(default_value={})

    child_spawner = Instance(Spawner, allow_none=True)

    def construct_child(self):
        if self.child_spawner is None:
            self.child_spawner = self.child_class(
                user=self.user,
                db=self.db,
                hub=self.hub,
                authenticator=self.authenticator,
                oauth_client_id=self.oauth_client_id,
                server=self._server,
                config=self.config,
                **self.child_config
            )
            # initial state will always be wrong since it will see *our* state
            self.child_spawner.clear_state()
            if self.child_state:
                self.child_spawner.load_state(self.child_state)

            # link traits common between self and child
            common_traits = (
                    set(self.trait_names()) &
                    set(self.child_spawner.trait_names()) -
                    set(self.child_config.keys())
            )
            for trait in common_traits:
                directional_link((self, trait), (self.child_spawner, trait))
        return self.child_spawner

    def load_child_class(self, state):
        # Subclasses must arrange for correct child_class setting from load_state
        pass

    def load_state(self, state):
        super().load_state(state)
        self.load_child_class(state)
        self.child_config.update(state.get('child_conf', {}))
        self.child_state = state.get('child_state', {})
        self.construct_child()

    def get_state(self):
        state = super().get_state()
        state['child_conf'] = self.child_config
        if self.child_spawner:
            self.child_state = state['child_state'] = self.child_spawner.get_state()
        return state

    def clear_state(self):
        super().clear_state()
        if self.child_spawner:
            self.child_spawner.clear_state()
        self.child_state = {}
        self.child_config = {}
        self.child_spawner = None

    # proxy functions for start/poll/stop
    # pass back the child's Future, or create a dummy if needed

    def start(self):
        if not self.child_spawner:
            self.construct_child()
        return self.child_spawner.start()

    def stop(self, now=False):
        if self.child_spawner:
            return self.child_spawner.stop(now)
        else:
            return _yield_val()

    def poll(self):
        if self.child_spawner:
            return self.child_spawner.poll()
        else:
            return _yield_val(1)

    if hasattr(Spawner, 'progress'):
        @property
        def progress(self):
            if self.child_spawner:
                return self.child_spawner.progress
            else:
                raise RuntimeError("No child spawner yet exists - can not get progress yet")

<<<<<<< HEAD
=======
    # Manually link server attribute since it is not a traitlet

    @property
    def server(self):
        if not self.child_spawner:
            self.construct_child()
        return self.child_spawner.server

    @server.setter
    def server(self, server):
        if not self.child_spawner:
            self.construct_child()
        self.child_spawner.server = server


class ProfilesSpawner(WrapSpawner):
>>>>>>> 83781e1f

class ProfilesSpawner(WrapSpawner):
    """ProfilesSpawner - leverages the Spawner options form feature to allow user-driven
        configuration of Spawner classes while permitting:
        1) configuration of Spawner classes that don't natively implement options_form
        2) administrator control of allowed configuration changes
        3) runtime choice of which Spawner backend to launch
    """

    profiles = List(
        trait=Tuple(Unicode(), Unicode(), Type(Spawner), Dict()),
        default_value=[('Local Notebook Server', 'local', LocalProcessSpawner,
                        {'start_timeout': 15, 'http_timeout': 10})],
        minlen=1,
        config=True,
        help="""List of profiles to offer for selection. Signature is:
            List(Tuple( Unicode, Unicode, Type(Spawner), Dict )) corresponding to
            profile display name, unique key, Spawner class, dictionary of spawner config options.

            The first three values will be exposed in the input_template as {display}, {key}, and {type}"""
    )

    child_profile = Unicode()

    form_template = Unicode(
        """<label for="profile">Select a job profile:</label>
        <select class="form-control" name="profile" required autofocus>
        {input_template}
        </select>
        <textfield></textfield>
        """,
        config=True,
        help="""Template to use to construct options_form text. {input_template} is replaced with
            the result of formatting input_template against each item in the profiles list."""
    )

    first_template = Unicode('selected',
                             config=True,
                             help="Text to substitute as {first} in input_template"
                             )

    input_template = Unicode("""
        <option value="{key}" {first}>{display}</option>""",
                             config=True,
                             help="""Template to construct {input_template} in form_template. This text will be formatted
            against each item in the profiles list, in order, using the following key names:
            ( display, key, type ) for the first three items in the tuple, and additionally
            first = "checked" (taken from first_template) for the first item in the list, so that
            the first item starts selected."""
                             )

    options_form = Unicode()

    def _options_form_default(self):
        temp_keys = [dict(display=p[0], key=p[1], type=p[2], first='') for p in self.profiles]
        temp_keys[0]['first'] = self.first_template
        text = ''.join([self.input_template.format(**tk) for tk in temp_keys])
        return self.form_template.format(input_template=text)

    def options_from_form(self, formdata):
        # Default to first profile if somehow none is provided
        return dict(profile=formdata.get('profile', [self.profiles[0][1]])[0])

    # load/get/clear : save/restore child_profile (and on load, use it to update child class/config)

    def select_profile(self, profile):
        # Select matching profile, or do nothing (leaving previous or default config in place)
        for p in self.profiles:
            if p[1] == profile:
                self.child_class = p[2]
                self.child_config = p[3]
                break

    def construct_child(self):
        self.child_profile = self.user_options.get('profile', "")
        self.select_profile(self.child_profile)
        super().construct_child()

    def load_child_class(self, state):
        try:
            self.child_profile = state['profile']
        except KeyError:
            self.child_profile = ''
        self.select_profile(self.child_profile)

    def get_state(self):
        state = super().get_state()
        state['profile'] = self.child_profile
        return state

    def clear_state(self):
        super().clear_state()
        self.child_profile = ''


class DockerProfilesSpawner(ProfilesSpawner):
    """DockerProfilesSpawner - leverages ProfilesSpawner to dynamically create DockerSpawner
        profiles dynamically by looking for docker images that end with "jupyterhub". Due to the
        profiles being dynamic the "profiles" config item from the ProfilesSpawner is renamed as
        "default_profiles". Please note that the "docker" and DockerSpawner packages are required
        for this spawner to work.
    """

    default_profiles = List(
        trait=Tuple(Unicode(), Unicode(), Type(Spawner), Dict()),
        default_value=[],
        config=True,
        help="""List of profiles to offer in addition to docker images for selection. Signature is:
            List(Tuple( Unicode, Unicode, Type(Spawner), Dict )) corresponding to
            profile display name, unique key, Spawner class, dictionary of spawner config options.

            The first three values will be exposed in the input_template as {display}, {key}, and {type}"""
    )

    docker_spawner_args = Dict(
        default_value={},
        config=True,
        help="Args to pass to DockerSpawner."
    )

    jupyterhub_docker_tag_re = re.compile('^.*jupyterhub$')

    def _nvidia_args(self):
        try:
            resp = urllib.request.urlopen('http://localhost:3476/v1.0/docker/cli/json')
            body = resp.read().decode('utf-8')
            args = json.loads(body)
            return dict(
                read_only_volumes={vol.split(':')[0]: vol.split(':')[1] for vol in args['Volumes']},
                extra_create_kwargs={"volume_driver": args['VolumeDriver']},
                extra_host_config={"devices": args['Devices']},
            )
        except urllib.error.URLError:
            return {}

    def _docker_profile(self, nvidia_args, image):
        spawner_args = dict(container_image=image, network_name=self.user.name)
        spawner_args.update(self.docker_spawner_args)
        spawner_args.update(nvidia_args)
        nvidia_enabled = "w/GPU" if len(nvidia_args) > 0 else "no GPU"
        return ("Docker: (%s): %s" % (nvidia_enabled, image), "docker-%s" % (image), "dockerspawner.SystemUserSpawner",
                spawner_args)

    def _jupyterhub_docker_tags(self):
        try:
            include_jh_tags = lambda tag: self.jupyterhub_docker_tag_re.match(tag)
            return filter(include_jh_tags, [tag for image in docker.from_env().images.list() for tag in image.tags])
        except NameError:
            raise Exception('The docker package is not installed and is a dependency for DockerProfilesSpawner')

    def _docker_profiles(self):
        return [self._docker_profile(self._nvidia_args(), tag) for tag in self._jupyterhub_docker_tags()]

    @property
    def profiles(self):
        return self.default_profiles + self._docker_profiles()

    @property
    def options_form(self):
        temp_keys = [dict(display=p[0], key=p[1], type=p[2], first='') for p in self.profiles]
        temp_keys[0]['first'] = self.first_template
        text = ''.join([self.input_template.format(**tk) for tk in temp_keys])
        return self.form_template.format(input_template=text)


class CustomSpawner(WrapSpawner):
    """CustomSpawner allows batch commands to be displayed and customized
    before launch by a user via a HTML textfield.
    These commands are divided into two categories: System and User.
    System commands are available to all users, and User
    commands are stored in the specific user's home directory. The filepaths
    for these are set in the jupyterhub config by the following variables:
    c.CustomSpawner.system_profile_path
    c.CustomSpawner.user_profile_path
    """

    profiles = List(
        trait=Tuple(Unicode(), Unicode(), Type(Spawner), Dict(), Unicode()),
        default_value=[('Local Notebook Server', 'local', LocalProcessSpawner,
                        {'start_timeout': 15, 'http_timeout': 10}, "")],
        minlen=0,
        config=True,
        help="""List of profiles to offer for selection. Signature is:
            List(Tuple( Unicode, Unicode, Type(Spawner), Dict )) corresponding to
            profile display name, unique key, Spawner class, dictionary of spawner config options.

            The first three values will be exposed in the input_template as {display}, {key}, and {type}"""
    )

    child_profile = Unicode()

    empty_form_template = Unicode("""
    No batch profiles available.
     <script type="application/javascript">
         window.onload = function(){
             var form = document.getElementById("spawn_form");
             var elements = form.elements;
             for (var i = 0, len = elements.length; i < len; ++i) {
                 elements[i].disabled = true
             }
         }
</script>  
     """)

    form_template = Unicode(
        """
         <script type="application/javascript">
         {batch_commands}
         {select_handler}
         </script>
        <label for="profile">Select a job profile:</label>
        <select onchange = "profile_selected()" id = "profile_selector" class="form-control" name="profile" required autofocus>
        {input_template}
        </select>
        <textarea style ="height: 400px;"class="form-control" id="batch_command" name="batch_command">{batch_command}</textarea>
        """,
        config=True,
        help="""Template to use to construct options_form text. {input_template} is replaced with
            the result of formatting input_template against each item in the profiles list."""
    )

    first_template = Unicode('selected',
                             config=True,
                             help="Text to substitute as {first} in input_template"
                             )

    input_template = Unicode("""
        <option id="{id}" value="{key}" {first}>{display}</option>""",
                             config=True,
                             help="""Template to construct {input_template} in form_template. This text will be formatted
            against each item in the profiles list, in order, using the following key names:
            ( display, key, type ) for the first three items in the tuple, and additionally
            first = "checked" (taken from first_template) for the first item in the list, so that
            the first item starts selected."""
                             )

    options_form = Unicode()

    def __init__(self, **kwargs):
        super().__init__(**kwargs)
        if 'spawner_class' in kwargs['config']['CustomSpawner']:
            self.spawner_class = kwargs['config']['CustomSpawner']['spawner_class']
            pass
        else:
            self.spawner_class = 'SlurmSpawner'

        if 'system_profile_path' in kwargs['config']['CustomSpawner']:
            self.system_profile_path = kwargs['config']['CustomSpawner']['system_profile_path']
        else:
            self.system_profile_path = os.path.dirname(self.config.JupyterHub.config_file) + "/jupyterhub/profiles"

        if 'user_profile_path' in kwargs['config']['CustomSpawner']:
            self.user_profile_path = kwargs['config']['CustomSpawner']['user_profile_path']
        else:
            self.user_profile_path = None

    def _options_form_default(self):
        self._load_profiles_from_fs()
        if len(self.profiles) > 0:
            temp_keys = [dict(display=p[0], key=p[1], type=p[2], id=p[1], first='') for p in self.profiles]
            temp_keys[0]['first'] = self.first_template
            text = ''.join([self.input_template.format(**tk) for tk in temp_keys])
            batch_command = self.profiles[0][4]
            batch_commands = dict()

            for profile in self.profiles:
                batch_commands[profile[1]] = profile[4]
            batch_commands = json.dumps(batch_commands)
            batch_commands = "var batch_commands = " + batch_commands
            select_handler = """function profile_selected(){
            var select = document.getElementById("profile_selector"); 
            var batch_command_id = select[select.selectedIndex].id;
            document.getElementById("batch_command").value = batch_commands[batch_command_id];
            }"""
            return self.form_template.format(input_template=text, batch_command=batch_command,
                                             batch_commands=batch_commands,
                                             select_handler=select_handler)
        else:
            return self.empty_form_template

    def options_from_form(self, formdata):
        # Default to first profile if somehow none is provided
        self._load_profiles_from_fs()
        self.config[self.spawner_class]['batch_script'] = str(formdata['batch_command'][0])
        return dict(profile=formdata.get('profile', [self.profiles[0][1]])[0])

    def _load_profiles_from_fs(self):
        '''This private function handles loading/re-loading custom profiles from
        the System profile directory and User profile directory listed in the
        configuration file.'''
        new_profiles = self._load_profiles(self.system_profile_path, "System:")
        self.profiles = new_profiles
        if self.user_profile_path is not None:
            path = self.user_profile_path + self.user.escaped_name + "/.jupyter/hub/profiles"
            new_profiles = self._load_profiles(path, "User:")
            for profile in new_profiles:
                self.profiles.append(profile)

        return

    def _load_profiles(self, filepath, prefix):
        '''This private function loads system profiles from the filepath specified,
        pre-pending each one with the prefix passed in'''
        new_profiles = []
        try:
            files = os.listdir(filepath)
            files = [filepath + "/" + f for f in files]
            count = 0
            for file in files:
                count += 1
                with open(file) as f:
                    lines = f.readlines()
                    f.seek(0)
                    option = prefix + lines[1]
                    option = option.replace("\n", "")
                    option = re.sub("#JUPYTER", "", option, re.IGNORECASE)
                    new_profiles.append(tuple((option,
                                               prefix + str(count), 'batchspawner.' + self.spawner_class,
                                               dict(req_nprocs='1', req_partition='compute', req_runtime='24:00:00'),
                                               f.read())))
        except Exception as e:
            pass
        return new_profiles

    def select_profile(self, profile):
        # Select matching profile, or do nothing (leaving previous or default config in place)
        for p in self.profiles:
            if p[1] == profile:
                self.child_class = p[2]
                self.child_config = p[3]
                break

    def construct_child(self):
        self.child_profile = self.user_options.get('profile', "")
        self.select_profile(self.child_profile)
        super().construct_child()

    def load_child_class(self, state):
        try:
            self.child_profile = state['profile']
        except KeyError:
            self.child_profile = ''
        self.select_profile(self.child_profile)

    def get_state(self):
        state = super().get_state()
        state['profile'] = self.child_profile
        return state

    def clear_state(self):
        super().clear_state()
        self.child_profile = ''
# vim: set ai expandtab softtabstop=4:<|MERGE_RESOLUTION|>--- conflicted
+++ resolved
@@ -148,8 +148,6 @@
             else:
                 raise RuntimeError("No child spawner yet exists - can not get progress yet")
 
-<<<<<<< HEAD
-=======
     # Manually link server attribute since it is not a traitlet
 
     @property
@@ -164,9 +162,6 @@
             self.construct_child()
         self.child_spawner.server = server
 
-
-class ProfilesSpawner(WrapSpawner):
->>>>>>> 83781e1f
 
 class ProfilesSpawner(WrapSpawner):
     """ProfilesSpawner - leverages the Spawner options form feature to allow user-driven
